--- conflicted
+++ resolved
@@ -97,7 +97,6 @@
 }
 
 
-<<<<<<< HEAD
 // Import the preprocess_wf module
 include { read_manifest } from './modules/general'
 include { preprocess_wf } from './modules/preprocess' params(
@@ -113,8 +112,6 @@
     savereads: params.savereads,
     output_folder: output_folder
 )
-=======
->>>>>>> fdf6e2d1
 
 
 
