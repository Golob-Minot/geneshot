#!/usr/bin/env nextflow

/*
  Geneshot assembly submodule:
    Steps:
    1) Assemble into contigs with metaspades
    2) Prokka to extract features
    3) Eggnogmapper to identify features
*/

// Default values for boolean flags
// If these are not set by the user, then they will be set to the values below
// This is useful for the if/then control syntax below

params.output_folder = '.'
params.help = false

// spades
params.phred_offset = 33

//
params.centre = 'geneshot'

// Function which prints help message text
def helpMessage() {
    log.info"""
    Usage:

    nextflow run geneshot-assembly.nf <ARGUMENTS>
    
    Required Arguments:
      --manifest            CSV file listing samples to preprocess (see below)

    Options:
      --output_folder       Folder to place outputs (default invocation dir)
      -w                    Working directory. Defaults to `./work`
      --phred_offset        for spades. Default 33.
      --centre              Centre for use in prokka. default = 'geneshot'


    Batchfile:
      The manifest is a CSV with a header indicating which samples correspond to which files.
      The file must contain a column `specimen`. This can be repeated. 
      Data is only accepted as paired reads.
      Reads are specified by columns, `R1` and `R2`.
      The presumption here is these reads are QCed and reads for a specimen are pre-combined
      into one pair. Each specimen should have only one row.
    """.stripIndent()
}

// Show help message if the user specifies the --help flag at runtime
if (params.help){
    // Invoke the function above which prints the help message
    helpMessage()
    // Exit out and do not run anything else
    exit 0
}

Channel.from(file(params.manifest))
        .splitCsv(header: true, sep: ",")
        .map { sample -> [
          sample.specimen,
          // Actual files
          file(sample.R1),
          file(sample.R2),
        ]}
        .set{ input_ch }

// Assembly with metaspades
process metaspadesAssembly {
    container 'golob/spades:3.13.1__bcw.0.3.1'
    label 'mem_veryhigh'
    //errorStrategy "retry"

    publishDir "${params.output_folder}/${specimen}/assembly/", mode: 'copy'

    input:
        set specimen, file(R1), file(R2) from input_ch
    
    output:
        set specimen, file("${specimen}.contigs.fasta"), file("${specimen}.scaffolds.fasta"), file("${specimen}.metaspades.log") into assembly_ch
    
    """
    set -e 
    echo 
    metaspades.py \
    --meta \
    --phred-offset ${params.phred_offset} \
    -1 ${R1} -2 ${R2} \
    -o . \
    -t ${task.cpus} -m ${task.memory.toMega() / 1024} | 
    tee -a ${specimen}.metaspades.log
    mv contigs.fasta ${specimen}.contigs.fasta
    mv scaffolds.fasta ${specimen}.scaffolds.fasta
    """
}

// Annotation with prokka

process prokkaAnnotate {
    container 'golob/prokka:1.1.14__bcw.0.3.1'
    label 'mem_veryhigh'
    errorStrategy "retry"
    publishDir "${params.output_folder}/${specimen}/prokka/", mode: 'copy'

    input:
        set val(specimen), file(contigs), file(scaffolds), file(spades_log) from assembly_ch
    
    output:
        set \
            val(specimen), \
            file("prokka/${specimen}.tbl.gz"), \
            file("prokka/${specimen}.err.gz"), \
            file("prokka/${specimen}.faa.gz"), \
            file("prokka/${specimen}.ffn.gz"), \
            file("prokka/${specimen}.fsa.gz"), \
            file("prokka/${specimen}.gff.gz"), \
            file("prokka/${specimen}.log.gz"), \
            file("prokka/${specimen}.sqn.gz"), \
            file("prokka/${specimen}.tsv.gz"), \
            file("prokka/${specimen}.txt.gz") into prokka_ch

        set val(specimen), file("prokka/${specimen}.faa.gz") into specimen_prokka_faa_ch
    
    """
    set -e 

    prokka \
    --outdir prokka/ \
    --prefix ${specimen} \
    --cpus ${task.cpus} \
    --metagenome \
    --compliant \
    --centre ${params.centre} \
    ${scaffolds} &&
    ls -l -h prokka/ &&
    gzip prokka/${specimen}.tbl &&
    gzip prokka/${specimen}.err &&
    gzip prokka/${specimen}.faa &&
    gzip prokka/${specimen}.ffn &&
    gzip prokka/${specimen}.fna &&
    gzip prokka/${specimen}.fsa &&
    gzip prokka/${specimen}.gff &&
    gzip prokka/${specimen}.log &&
    gzip prokka/${specimen}.sqn &&
    gzip prokka/${specimen}.tsv &&
    gzip prokka/${specimen}.txt
    """
}
<<<<<<< HEAD
=======

/*
process eggnogMapperDownloadDB__Diamond {
    container 'golob/eggnog-mapper:1.0.3__bcw.0.3.1B'
    //label = 'multithread'
    label = 'io_limited'
    errorStrategy "ignore"
    afterScript "rm -rf /tmp/enmdb/"

    /*
    output:
        file("eggnog.db.gz") into eggnog_db_f
        file("eggnog_proteins.dmnd.gz") into eggnog_proteins_dmnd_f  
    """
    set -e
    
    mkdir -p /tmp/enmdb/ &&
    download_eggnog_data.py none -y --data_dir /tmp/enmdb/ &&
    pigz -p ${task.cpus} -c /tmp/db/emdb/eggnog.db > eggnog.db.gz
    pigz -p ${task.cpus} -c /tmp/db/emdb/eggnog_proteins.dmnd > eggnog_proteins.dmnd.gz
    """

    output:
        file("eggnog.db") into eggnog_db_f
        file("eggnog_proteins.dmnd") into eggnog_proteins_dmnd_f  

    """
    set -e
    
    mkdir -p /tmp/enmdb/ &&
    download_eggnog_data.py none -y --data_dir /tmp/enmdb/ &&
    ls -l -h /tmp/db/emdb && 
    tree /tmp/db/ &&
    mv /tmp/db/emdb/eggnog.db eggnog.db &&
    mv /tmp/db/emdb/eggnog_proteins.dmnd eggnog_proteins.dmnd
    """
}

process eggnogMap {
    container 'golob/eggnog-mapper:1.0.3__bcw.0.3.1B'
    label 'mem_veryhigh'
    errorStrategy "retry"

    input:
        set val(specimen), file(faa) from specimen_prokka_faa_ch
        file(eggnog_db_f)
        file(eggnog_proteins_dmnd_f)

    output:
        set val(specimen), file(" ${specimen}.egm.emapper.annotations.gz") into eggnogmap_ch

    """
    set -e 

    emapper.py \
    -i ${faa} \
    -m diamond \
    --dmnd_db eggnog_proteins.dmnd \
    --data_dir ./ \
    --cpu ${task.cpus} \
    -o ${specimen}.egm &&
    pigz -p ${task.cpus} ${specimen}.egm.emapper.annotations
    """
}

>>>>>>> 01bde6f4
/*
// retrieve the eggnogmapper db
process eggnogMapperDownloadDB {
    container 'golob/eggnog-mapper:1.0.3__bcw.0.3.1B'
    label = 'multithread'
    //errorStrategy "retry"
    afterScript "rm -rf /tmp/enmdb/"

    output:
        file("eggnogDB.tgz") into eggnogdb_tgz
    
    """
    set -e
    
    mkdir -p /tmp/enmdb/ &&
    download_eggnog_data.py none -y --data_dir /tmp/enmdb/ &&
    tar -czvf /tmp/eggnogDB.tgz --directory /tmp/enmdb/ . &&
    ln -s /tmp/eggnogDB.tgz eggnogDB.tgz
    """
}

process eggnogMap {
    container 'golob/eggnog-mapper:1.0.3__bcw.0.3.1B'
    label 'mem_veryhigh'
    //errorStrategy "retry"

    input:
        set val(specimen), file(faa) from specimen_prokka_faa_ch
        file(eggnogdb_tgz)

    output:
        set val(specimen), file(" ${specimen}.egm.emapper.annotations.gz") into eggnogmap_ch

    """
    set -e 

    mkdir -p db/emdb/ &&
    tar -I pigz -C db/emdb/ -xf ${eggnogdb_tgz} ./eggnog.db ./eggnog_proteins.dmnd 
    emapper.py \
    -i ${faa} \
    -m diamond \
    --dmnd_db db/emdb/eggnog_proteins.dmnd \
    --data_dir db/emdb/ \
    --cpu ${task.cpus} \
    -o ${specimen}.egm &&
    pigz ${specimen}.egm.emapper.annotations
    """
        

}



// */<|MERGE_RESOLUTION|>--- conflicted
+++ resolved
@@ -147,8 +147,6 @@
     gzip prokka/${specimen}.txt
     """
 }
-<<<<<<< HEAD
-=======
 
 /*
 process eggnogMapperDownloadDB__Diamond {
@@ -214,7 +212,6 @@
     """
 }
 
->>>>>>> 01bde6f4
 /*
 // retrieve the eggnogmapper db
 process eggnogMapperDownloadDB {
